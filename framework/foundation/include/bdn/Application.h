--- conflicted
+++ resolved
@@ -51,14 +51,9 @@
         static bool isMainThread() { return std::this_thread::get_id() == _mainThreadId; }
 
       public:
-<<<<<<< HEAD
         virtual void openURL(const std::string &url) = 0;
         virtual std::string uriToBundledFileUri(const std::string &uri) { return uri; }
-=======
-        virtual void openURL(const String &url) = 0;
-        virtual String uriToBundledFileUri(const String &uri) { return uri; }
-        virtual void copyToClipboard(const String &str) = 0;
->>>>>>> b834f92b
+        virtual void copyToClipboard(const std::string &str) = 0;
 
       protected:
         virtual void platformSpecificInit() {}
